--- conflicted
+++ resolved
@@ -1,6 +1,4 @@
 #!/usr/bin/env python3
-# fmt: off
-# ruff: noqa
 import os
 import sys
 import shutil
@@ -20,17 +18,11 @@
 
 if os.path.exists(gensrc):
   for name in os.listdir(gensrc):
-<<<<<<< HEAD
-    if not name == "CMakeFiles":  # @EUGO_CHANGE
-      os.remove(os.path.join(gensrc, name))
-      #os.truncate(os.path.join(gensrc, name), 0)
-=======
     path = os.path.join(gensrc, name)
     if os.path.isfile(path):
       os.remove(path)
     elif os.path.isdir(path):
       shutil.rmtree(path)
->>>>>>> e11d7f77
 else:
   os.mkdir(gensrc)
 
@@ -225,7 +217,7 @@
       out("#endif\n")
   out("\n")
 
-  out("__device__ ncclDevFuncPtr_t ncclDevFuncTable[] = {\n");
+  out("__device__ ncclDevFuncPtr_t const ncclDevFuncTable[] = {\n");
   index = 0
   for fn in primary_funcs:
     sym = paste("_", "ncclDevFunc", *fn)
@@ -242,9 +234,8 @@
   out("// Workaround for https://reviews.llvm.org/D55580\n"
       "__device__ void ncclWorkaroundClangD55580() {}\n")
 
-# @EUGO_CHANGE: host_table.cc -> host_table.cu
-# Generate <gensrc>/host_table.cu
-with open(os.path.join(gensrc, "host_table.cu"), "w") as f:
+# Generate <gensrc>/host_table.cc
+with open(os.path.join(gensrc, "host_table.cc"), "w") as f:
   out = f.write
   out('#include "device.h"\n')
   out("\n")
@@ -278,45 +269,28 @@
 
   # List of all kernel function pointers.
   out("extern int const ncclDevKernelCount = %d;\n" % len(kernel_funcs))
-
+  out("extern void* const ncclDevKernelList[] = {\n")
   index = 0
   for kfn in kernel_funcs:
     cudart, _ = required_cuda(*kfn)
     sym = paste("_", "ncclDevKernel", *kfn)
     if cudart != 0: out("#if CUDART_VERSION >= %d\n" % cudart)
-    out("/*%4d*/ void* %s_ptr = (void*)%s;\n" % (index, sym, sym));
-    if cudart != 0:
-      out("#else\n/*%4d*/ void* %s_ptr = nullptr;\n#endif\n" % (index, sym));
-    index += 1
-
-  out("extern void* const ncclDevKernelList[] = {\n")
-  index = 0
-  for kfn in kernel_funcs:
-    sym = paste("_", "ncclDevKernel", *kfn)
-    out("/*%4d*/ %s_ptr,\n" % (index, sym));
+    out("/*%4d*/ (void*)%s,\n" % (index, sym));
+    if cudart != 0: out("#else\n" "/*%4d*/ nullptr,\n" "#endif\n" % index)
     index += 1
   out("nullptr};\n")
   out("\n")
 
   # Maps primary id to kernel function pointer.
-
+  out("extern void* const ncclDevKernelForFunc[] = {\n")
   index = 0
   for fn in primary_funcs:
     kfn = best_kernel(*fn)
     sym = paste("_", "ncclDevKernel", *kfn)
     cudart, _ = required_cuda(*kfn)
     if cudart != 0: out("#if CUDART_VERSION >= %d\n" % cudart)
-    out("/*%4d*/ void* %s_ptr_%d = (void*)%s;\n" % (index, sym, index, sym))
-    if cudart != 0:
-      out("#else\n" "/*%4d*/ void* %s_ptr_%d = nullptr;\n" "#endif\n" % (index, sym, index))
-    index += 1
-
-  out("extern void* const ncclDevKernelForFunc[] = {\n")
-  index = 0
-  for fn in primary_funcs:
-    kfn = best_kernel(*fn)
-    sym = paste("_", "ncclDevKernel", *kfn)
-    out("/*%4d*/ %s_ptr_%d,\n" % (index, sym, index))
+    out("/*%4d*/ (void*)%s,\n" % (index, sym))
+    if cudart != 0: out("#else\n" "/*%4d*/ nullptr,\n" "#endif\n" % index)
     index += 1
   out("nullptr};\n")
   out("\n")
@@ -366,14 +340,8 @@
 with open(os.path.join(gensrc, "rules.mk"), "w") as f:
   out = f.write
   impl_names = sorted(name_to_funcs.keys())
-<<<<<<< HEAD
-  # @EUGO_CHANGE: host_table.cc -> host_table.cu
-  names = impl_names + ["host_table.cu", "device_table.cu"]
-  out("LIB_OBJS_GEN = $(patsubst %, $(OBJDIR)/genobj/%.o, {names})\n"
-=======
   names = impl_names + ["host_table.cc", "device_table.cu"]
   out("LIB_OBJS_GEN = $(patsubst %,$(OBJDIR)/genobj/%.o,{names})\n"
->>>>>>> e11d7f77
       .format(names=" ".join(names)))
   out("\n")
 
